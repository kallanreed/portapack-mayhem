--- conflicted
+++ resolved
@@ -30,10 +30,7 @@
 #include "baseband_packet.hpp"
 #include "ert_packet.hpp"
 #include "dsp_fir_taps.hpp"
-<<<<<<< HEAD
-=======
 #include "dsp_iir.hpp"
->>>>>>> 1d2dd4e1
 #include "fifo.hpp"
 
 #include "utility.hpp"
@@ -63,7 +60,6 @@
 		ChannelSpectrumConfig = 14,
 		SpectrumStreamingConfig = 15,
 		DisplaySleep = 16,
-<<<<<<< HEAD
 		TXDone = 17,
 		Retune = 18,
 		ReadyForSwitch = 19,
@@ -71,8 +67,6 @@
 		ModuleID = 21,
 		FIFOSignal = 22,
 		FIFOData = 23,
-=======
->>>>>>> 1d2dd4e1
 		MAX
 	};
 
@@ -328,134 +322,6 @@
 };
 
 class NBFMConfigureMessage : public Message {
-<<<<<<< HEAD
-public:
-	constexpr NBFMConfigureMessage(
-		const fir_taps_real<24> decim_0_filter,
-		const fir_taps_real<32> decim_1_filter,
-		const fir_taps_real<32> channel_filter,
-		const size_t deviation
-	) : Message { ID::NBFMConfigure },
-		decim_0_filter(decim_0_filter),
-		decim_1_filter(decim_1_filter),
-		channel_filter(channel_filter),
-		deviation { deviation }
-	{
-	}
-
-	const fir_taps_real<24> decim_0_filter;
-	const fir_taps_real<32> decim_1_filter;
-	const fir_taps_real<32> channel_filter;
-	const size_t deviation;
-};
-
-class WFMConfigureMessage : public Message {
-public:
-	constexpr WFMConfigureMessage(
-		const fir_taps_real<24> decim_0_filter,
-		const fir_taps_real<16> decim_1_filter,
-		const fir_taps_real<64> audio_filter,
-		const size_t deviation
-	) : Message { ID::WFMConfigure },
-		decim_0_filter(decim_0_filter),
-		decim_1_filter(decim_1_filter),
-		audio_filter(audio_filter),
-		deviation { deviation }
-	{
-	}
-
-	const fir_taps_real<24> decim_0_filter;
-	const fir_taps_real<16> decim_1_filter;
-	const fir_taps_real<64> audio_filter;
-	const size_t deviation;
-};
-
-class AMConfigureMessage : public Message {
-public:
-	constexpr AMConfigureMessage(
-		const fir_taps_real<24> decim_0_filter,
-		const fir_taps_real<32> decim_1_filter,
-		const fir_taps_real<32> channel_filter
-	) : Message { ID::AMConfigure },
-		decim_0_filter(decim_0_filter),
-		decim_1_filter(decim_1_filter),
-		channel_filter(channel_filter)
-	{
-	}
-
-	const fir_taps_real<24> decim_0_filter;
-	const fir_taps_real<32> decim_1_filter;
-	const fir_taps_real<32> channel_filter;
-};
-
-class TXDoneMessage : public Message {
-public:
-	TXDoneMessage(
-	) : Message { ID::TXDone }
-	{
-	}
-	
-	int n = 0;
-};
-
-class ModuleIDMessage : public Message {
-public:
-	ModuleIDMessage(
-	) : Message { ID::ModuleID }
-	{
-	}
-	
-	bool query;
-	char md5_signature[16];
-};
-
-class ReadyForSwitchMessage : public Message {
-public:
-	ReadyForSwitchMessage(
-	) : Message { ID::ReadyForSwitch }
-	{
-	}
-};
-
-class RetuneMessage : public Message {
-public:
-	RetuneMessage(
-	) : Message { ID::Retune }
-	{
-	}
-	
-	int64_t freq = 0;
-};
-
-class AFSKDataMessage : public Message {
-public:
-	constexpr AFSKDataMessage(
-	) : Message { ID::AFSKData }
-	{
-	}
-
-	int16_t data[128] = {0};
-};
-
-class FIFOSignalMessage : public Message {
-public:
-	FIFOSignalMessage(
-	) : Message { ID::FIFOSignal }
-	{
-	}
-
-	char signaltype = 0;
-};
-
-class FIFODataMessage : public Message {
-public:
-	FIFODataMessage(
-	) : Message { ID::FIFOData }
-	{
-	}
-
-	int8_t * data;
-=======
 public:
 	constexpr NBFMConfigureMessage(
 		const fir_taps_real<24> decim_0_filter,
@@ -542,7 +408,75 @@
 	const fir_taps_complex<64> channel_filter;
 	const Modulation modulation;
 	const iir_biquad_config_t audio_hpf_config;
->>>>>>> 1d2dd4e1
+};
+
+class TXDoneMessage : public Message {
+public:
+	TXDoneMessage(
+	) : Message { ID::TXDone }
+	{
+	}
+	
+	int n = 0;
+};
+
+class ModuleIDMessage : public Message {
+public:
+	ModuleIDMessage(
+	) : Message { ID::ModuleID }
+	{
+	}
+	
+	bool query;
+	char md5_signature[16];
+};
+
+class ReadyForSwitchMessage : public Message {
+public:
+	ReadyForSwitchMessage(
+	) : Message { ID::ReadyForSwitch }
+	{
+	}
+};
+
+class RetuneMessage : public Message {
+public:
+	RetuneMessage(
+	) : Message { ID::Retune }
+	{
+	}
+	
+	int64_t freq = 0;
+};
+
+class AFSKDataMessage : public Message {
+public:
+	constexpr AFSKDataMessage(
+	) : Message { ID::AFSKData }
+	{
+	}
+
+	int16_t data[128] = {0};
+};
+
+class FIFOSignalMessage : public Message {
+public:
+	FIFOSignalMessage(
+	) : Message { ID::FIFOSignal }
+	{
+	}
+
+	char signaltype = 0;
+};
+
+class FIFODataMessage : public Message {
+public:
+	FIFODataMessage(
+	) : Message { ID::FIFOData }
+	{
+	}
+
+	int8_t * data;
 };
 
 class MessageHandlerMap {
