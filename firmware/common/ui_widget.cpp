/*
 * Copyright (C) 2014 Jared Boone, ShareBrained Technology, Inc.
 * Copyright (C) 2016 Furrtek
 *
 * This file is part of PortaPack.
 *
 * This program is free software; you can redistribute it and/or modify
 * it under the terms of the GNU General Public License as published by
 * the Free Software Foundation; either version 2, or (at your option)
 * any later version.
 *
 * This program is distributed in the hope that it will be useful,
 * but WITHOUT ANY WARRANTY; without even the implied warranty of
 * MERCHANTABILITY or FITNESS FOR A PARTICULAR PURPOSE.  See the
 * GNU General Public License for more details.
 *
 * You should have received a copy of the GNU General Public License
 * along with this program; see the file COPYING.  If not, write to
 * the Free Software Foundation, Inc., 51 Franklin Street,
 * Boston, MA 02110-1301, USA.
 */

#include "ui_widget.hpp"
#include "ui_painter.hpp"
#include "portapack.hpp"

#include <cstdint>
#include <cstddef>
#include <algorithm>

#include "string_format.hpp"

using namespace portapack;

namespace ui {

static bool ui_dirty = true;

void dirty_set() {
	ui_dirty = true;
}

void dirty_clear() {
	ui_dirty = false;
}

bool is_dirty() {
	return ui_dirty;
}

/* Widget ****************************************************************/

const std::vector<Widget*> Widget::no_children { };

Point Widget::screen_pos() {
	return screen_rect().location();
}

Size Widget::size() const {
	return _parent_rect.size();
}

Rect Widget::screen_rect() const {
	return parent() ? (parent_rect() + parent()->screen_pos()) : parent_rect();
}

Rect Widget::parent_rect() const {
	return _parent_rect;
}

void Widget::set_parent_rect(const Rect new_parent_rect) {
	_parent_rect = new_parent_rect;
	set_dirty();
}

Widget* Widget::parent() const {
	return parent_;
}

void Widget::set_parent(Widget* const widget) {
	if( widget == parent_ ) {
		return;
	}

	if( parent_ && !widget ) {
		// We have a parent, but are losing it. Update visible status.
		dirty_overlapping_children_in_rect(screen_rect());
		visible(false);
	}

	parent_ = widget;

	set_dirty();
}

void Widget::set_dirty() {
	flags.dirty = true;
	dirty_set();
}

bool Widget::dirty() const {
	return flags.dirty;
}

void Widget::set_clean() {
	flags.dirty = false;
}

void Widget::hidden(bool hide) {
	if( hide != flags.hidden ) {
		flags.hidden = hide;

		// If parent is hidden, either of these is a no-op.
		if( hide ) {
			// TODO: Instead of dirtying parent entirely, dirty only children
			// that overlap with this widget.
<<<<<<< HEAD
			dirty_overlapping_children_in_rect(parent_rect);
=======
			parent()->dirty_overlapping_children_in_rect(parent_rect());
>>>>>>> 052fd1c4
			/* TODO: Notify self and all non-hidden children that they're
			 * now effectively hidden?
			 */
		} else {
			set_dirty();
			/* TODO: Notify self and all non-hidden children that they're
			 * now effectively shown?
			 */
		}
	}
}

void Widget::focus() {
	context().focus_manager().set_focus_widget(this);
}

void Widget::on_focus() {
	//set_dirty();
}

void Widget::blur() {
	context().focus_manager().set_focus_widget(nullptr);
}

void Widget::on_blur() {
	//set_dirty();
}

bool Widget::focusable() const {
	return flags.focusable;
}

void Widget::set_focusable(const bool value) {
	flags.focusable = value;
}

bool Widget::has_focus() {
	return (context().focus_manager().focus_widget() == this);
}

bool Widget::on_key(const KeyEvent event) {
	(void)event;
	return false;
}

bool Widget::on_encoder(const EncoderEvent event) {
	(void)event;
	return false;
}

bool Widget::on_touch(const TouchEvent event) {
	(void)event;
	return false;
}

const std::vector<Widget*>& Widget::children() const {
	return no_children;
}

Context& Widget::context() const {
	return parent()->context();
}

void Widget::set_style(const Style* new_style) {
	if( new_style != style_ ) {
		style_ = new_style;
		set_dirty();
	}
}

const Style& Widget::style() const {
	return style_ ? *style_ : parent()->style();
}

void Widget::visible(bool v) {
	if( v != flags.visible ) {
		flags.visible = v;

		/* TODO: This on_show/on_hide implementation seems inelegant.
		 * But I need *some* way to take/configure resources when
		 * a widget becomes visible, and reverse the process when the
		 * widget becomes invisible, whether the widget (or parent) is
		 * hidden, or the widget (or parent) is removed from the tree.
		 */
		if( v ) {
			on_show();
		} else {
			on_hide();

			// Set all children invisible too.
			for(const auto child : children()) {
				child->visible(false);
			}
		}
	}
}

bool Widget::highlighted() const {
	return flags.highlighted;
}

void Widget::set_highlighted(const bool value) {
	flags.highlighted = value;
}

void Widget::dirty_overlapping_children_in_rect(const Rect& child_rect) {
	for(auto child : children()) {
		if( !child_rect.intersect(child->parent_rect()).is_empty() ) {
			child->set_dirty();
		}
	}
}

/* View ******************************************************************/

void View::paint(Painter& painter) {
	painter.fill_rectangle(
		screen_rect(),
		style().background
	);
}

void View::add_child(Widget* const widget) {
	if( widget ) {
		if( widget->parent() == nullptr ) {
			widget->set_parent(this);
			children_.push_back(widget);
		}
	}
}

void View::add_children(const std::initializer_list<Widget*> children) {
	children_.insert(std::end(children_), children);
	for(auto child : children) {
		child->set_parent(this);
	}
}

void View::remove_child(Widget* const widget) {
	if( widget ) {
		children_.erase(std::remove(children_.begin(), children_.end(), widget), children_.end());
		widget->set_parent(nullptr);
	}
}

void View::remove_children(const std::vector<Widget*>& children) {
	for(auto child : children) {
		remove_child(child);
	}
}

const std::vector<Widget*>& View::children() const {
	return children_;
}

std::string View::title() const {
	return "";
};

/* Rectangle *************************************************************/

Rectangle::Rectangle(
	Color c
) : Widget { },
	color { c }
{
}

Rectangle::Rectangle(
	Rect parent_rect,
	Color c
) : Widget { parent_rect },
	color { c }
{
}

Rectangle::Rectangle(
) : Widget {  }
{
}

void Rectangle::set_color(const Color c) {
	color = c;
	set_dirty();
}

void Rectangle::set_outline(const bool outline) {
	_outline = outline;
	set_dirty();
}

void Rectangle::paint(Painter& painter) {
	if (!_outline) {
		painter.fill_rectangle(
			screen_rect(),
			color
		);
	} else {
		painter.draw_rectangle(
			screen_rect(),
			color
		);
	}
}

/* Text ******************************************************************/

Text::Text(
	Rect parent_rect,
	std::string text
) : Widget { parent_rect },
	text_ { text }
{
}

Text::Text(
	Rect parent_rect
) : Text { parent_rect, { } }
{
}

void Text::set(const std::string value) {
	text_ = value;
	set_dirty();
}

std::string Text::text() const {
	return text_;
}

void Text::paint(Painter& painter) {
	const auto rect = screen_rect();
	const auto s = style();

	painter.fill_rectangle(rect, s.background);

	painter.draw_string(
		rect.location(),
		s,
		text_
	);
}

/* BigFrequency **********************************************************/

const uint8_t big_segment_font[11] = {
	0b00111111,	// 0: ABCDEF
	0b00000110,	// 1: AB
	0b01011011,	// 2: ABDEG
	0b01001111,	// 3: ABCDG
	0b01100110,	// 4: BCFG
	0b01101101,	// 5: ACDFG
	0b01111101,	// 6: ACDEFG
	0b00000111,	// 7: ABC
	0b01111111,	// 8: ABCDEFG
	0b01101111,	// 9: ABCDFG
	0b01000000	// -: G
};

BigFrequency::BigFrequency(
	Rect parent_rect,
	rf::Frequency frequency
) : Widget { parent_rect },
	_frequency { frequency }
{
}

void BigFrequency::set(const rf::Frequency frequency) {
	_frequency = frequency;
	set_dirty();
}

void BigFrequency::paint(Painter& painter) {
	uint8_t i, digit_def;
	char digits[7];
	char digit;
	Coord digit_x, digit_y;
	ui::Color segment_color;
	
	const auto rect = screen_rect();
	
	// Erase
	painter.fill_rectangle({{0, rect.pos.y}, {240, 52}}, ui::Color::black());
	
	if (!_frequency) {
		for (i = 0; i < 7; i++)		// ----.------
			digits[i] = 10;
	} else {
		_frequency /= 1000;			// GMMM.KKKuuu
		
		for (i = 0; i < 7; i++) {
			digits[6 - i] = _frequency % 10;
			_frequency /= 10;
		}
		
		// Remove leading zeros
		for (i = 0; i < 7; i++) {
			if (!digits[i])
				digits[i] = 16;		// "Don't draw" code
			else
				break;
		}
	}
	
	segment_color = style().foreground;

	// Draw
	digit_x = rect.pos.x;		// 7 * 32 + 8 = 232 (4 px margins)
	for (i = 0; i < 7; i++) {
		digit = digits[i];
		digit_y = rect.pos.y;
		if (digit < 16) {
			digit_def = big_segment_font[(uint8_t)digit];
			if (digit_def & 0x01) painter.fill_rectangle({{digit_x + 4, 	digit_y}, 		{20, 4}}, 	segment_color);
			if (digit_def & 0x02) painter.fill_rectangle({{digit_x + 24, 	digit_y + 4}, 	{4, 20}}, 	segment_color);
			if (digit_def & 0x04) painter.fill_rectangle({{digit_x + 24, 	digit_y + 28}, 	{4, 20}}, 	segment_color);
			if (digit_def & 0x08) painter.fill_rectangle({{digit_x + 4, 	digit_y + 48}, 	{20, 4}}, 	segment_color);
			if (digit_def & 0x10) painter.fill_rectangle({{digit_x, 		digit_y + 28}, 	{4, 20}}, 	segment_color);
			if (digit_def & 0x20) painter.fill_rectangle({{digit_x, 		digit_y + 4}, 	{4, 20}}, 	segment_color);
			if (digit_def & 0x40) painter.fill_rectangle({{digit_x + 4, 	digit_y + 24}, 	{20, 4}}, 	segment_color);
		}
		if (i == 3) {
			// Dot
			painter.fill_rectangle({{digit_x + 34, digit_y + 48}, {4, 4}}, segment_color);
			digit_x += 40;
		} else {
			digit_x += 32;
		}
	}
}

/* ProgressBar ***********************************************************/

ProgressBar::ProgressBar(
	Rect parent_rect
) : Widget { parent_rect }
{
}

void ProgressBar::set_max(const uint32_t max) {
	_value = 0;
	_max = max;
	set_dirty();
}

void ProgressBar::set_value(const uint32_t value) {
	if (value > _max)
		_value = _max;
	else
		_value = value;
	set_dirty();
}

void ProgressBar::paint(Painter& painter) {
	uint32_t v_sized;
	
	const auto rect = screen_rect();
	const auto s = style();

	v_sized = (rect.size.w * _value) / _max;

	painter.fill_rectangle({rect.pos, {v_sized, rect.size.h}}, style().foreground);
	painter.fill_rectangle({{rect.pos.x + v_sized, rect.pos.y}, {rect.size.w - v_sized, rect.size.h}}, s.background);
	
	painter.draw_rectangle(rect, s.foreground);
}

/* Console ***************************************************************/

Console::Console(
	Rect parent_rect
) : Widget { parent_rect }
{
	display.scroll_set_position(0);
}

void Console::clear() {
	display.fill_rectangle(
		screen_rect(),
		Color::black()
	);
	pos = { 0, 0 };
}

void Console::write(std::string message) {
	if (visible) {
		const Style& s = style();
		const Font& font = s.font;
		const auto rect = screen_rect();
		for(const auto c : message) {
			if( c == '\n' ) {
				crlf();
			} else {
				const auto glyph = font.glyph(c);
				const auto advance = glyph.advance();
				if( (pos.x + advance.x) > rect.width() ) {
					crlf();
				}
				const Point pos_glyph {
					rect.pos.x + pos.x,
					display.scroll_area_y(pos.y)
				};
				display.draw_glyph(pos_glyph, glyph, s.foreground, s.background);
				pos.x += advance.x;
			}
		}
		buffer = message;
	} else {
		buffer += message;
	}
}

void Console::writeln(std::string message) {
	write(message);
	crlf();
}

void Console::paint(Painter& painter) {
	(void)painter;
	write(buffer);
}

void Console::on_show() {
	const auto screen_r = screen_rect();
	display.scroll_set_area(screen_r.top(), screen_r.bottom());
	clear();
	visible = true;
}

void Console::on_hide() {
	/* TODO: Clear region to eliminate brief flash of content at un-shifted
	 * position?
	 */
	display.scroll_disable();
}

void Console::crlf() {
	const Style& s = style();
	const auto sr = screen_rect();
	const auto line_height = s.font.line_height();
	pos.x = 0;
	pos.y += line_height;
	const int32_t y_excess = pos.y + line_height - sr.height();
	if( y_excess > 0 ) {
		display.scroll(-y_excess);
		pos.y -= y_excess;

		const Rect dirty { sr.left(), display.scroll_area_y(pos.y), sr.width(), line_height };
		display.fill_rectangle(dirty, s.background);
	}
}

/* Checkbox **************************************************************/

Checkbox::Checkbox(
	Point parent_pos,
	size_t length,
	std::string text
) : Widget { { parent_pos, { static_cast<ui::Dim>((8 * length) + 24), 24 } } },
	text_ { text }
{
	set_focusable(true);
}

void Checkbox::set_text(const std::string value) {
	text_ = value;
	set_dirty();
}

bool Checkbox::set_value(const bool value) {
	value_ = value;
	
	if( on_select ) {
		on_select(*this);
		return true;
	}
	
	set_dirty();
	
	return false;
}

bool Checkbox::value() const {
	return value_;
}

void Checkbox::paint(Painter& painter) {
	const auto r = screen_rect();
	
	const auto paint_style = (has_focus() || highlighted()) ? style().invert() : style();
	
	painter.draw_rectangle({ r.pos.x, r.pos.y, 24, 24 }, style().foreground);

	painter.fill_rectangle(
		{
			static_cast<Coord>(r.pos.x + 1), static_cast<Coord>(r.pos.y + 1),
			static_cast<Dim>(24 - 2), static_cast<Dim>(24 - 2)
		},
		style().background
	);
	
	painter.draw_rectangle({ r.pos.x+2, r.pos.y+2, 24-4, 24-4 }, paint_style.background);
	
	if (value_ == true) {
		// Check
		portapack::display.draw_line( {r.pos.x+2, r.pos.y+14}, {r.pos.x+6, r.pos.y+18}, ui::Color::green());
		portapack::display.draw_line( {r.pos.x+6, r.pos.y+18}, {r.pos.x+20, r.pos.y+4}, ui::Color::green());
	} else {
		// Cross
		portapack::display.draw_line( {r.pos.x+1, r.pos.y+1}, {r.pos.x+24-2, r.pos.y+24-2}, ui::Color::red());
		portapack::display.draw_line( {r.pos.x+24-2, r.pos.y+1}, {r.pos.x+1, r.pos.y+24-2}, ui::Color::red());
	}
	
	const auto label_r = paint_style.font.size_of(text_);
	painter.draw_string(
		{
			static_cast<Coord>(r.pos.x + 24 + 4),
			static_cast<Coord>(r.pos.y + (24 - label_r.h) / 2)
		},
		paint_style,
		text_
	);
}

bool Checkbox::on_key(const KeyEvent key) {
	if( key == KeyEvent::Select )
		return set_value(not value_);

	return false;
}

bool Checkbox::on_touch(const TouchEvent event) {
	switch(event.type) {
	case TouchEvent::Type::Start:
		set_highlighted(true);
		set_dirty();
		return true;

	case TouchEvent::Type::End:
		set_highlighted(false);
		value_ = not value_;
		set_dirty();
		if( on_select ) {
			on_select(*this);
		}
		return true;

	default:
		return false;
	}
}

/* Button ****************************************************************/

Button::Button(
	Rect parent_rect,
	std::string text
) : Widget { parent_rect },
	text_ { text }
{
	set_focusable(true);
}

void Button::set_text(const std::string value) {
	text_ = value;
	set_dirty();
}

std::string Button::text() const {
	return text_;
}

void Button::paint(Painter& painter) {
	Color bg, fg;
	const auto r = screen_rect();

	if (has_focus() || highlighted()) {
		bg = style().foreground;
		fg = Color::black();
	} else {
		bg = Color::grey();
		fg = style().foreground;
	}
	
	const Style paint_style = { style().font, bg, fg };
	
	painter.draw_rectangle({r.pos, {r.size.w, 1}}, Color::light_grey());
	painter.draw_rectangle({r.pos.x, r.pos.y + r.size.h - 1, r.size.w, 1}, Color::dark_grey());
	painter.draw_rectangle({r.pos.x + r.size.w - 1, r.pos.y, 1, r.size.h}, Color::dark_grey());

	painter.fill_rectangle(
<<<<<<< HEAD
		{ r.pos.x, r.pos.y + 1, r.size.w - 1, r.size.h - 2 },
=======
		{ r.left() + 1, r.top() + 1, r.width() - 2, r.height() - 2 },
>>>>>>> 052fd1c4
		paint_style.background
	);

	const auto label_r = paint_style.font.size_of(text_);
	painter.draw_string(
		{ r.left() + (r.width() - label_r.width()) / 2, r.top() + (r.height() - label_r.height()) / 2 },
		paint_style,
		text_
	);
}

void Button::on_focus() {
	if( on_highlight )
		on_highlight(*this);
}

bool Button::on_key(const KeyEvent key) {
	if( key == KeyEvent::Select ) {
		if( on_select ) {
			on_select(*this);
			return true;
		}
	} else {
		if( on_dir ) {
			return on_dir(*this, key);
		}
	}

	return false;
}

bool Button::on_touch(const TouchEvent event) {
	switch(event.type) {
	case TouchEvent::Type::Start:
		set_highlighted(true);
		set_dirty();
		return true;


	case TouchEvent::Type::End:
		set_highlighted(false);
		set_dirty();
		if( on_select ) {
			on_select(*this);
		}
		return true;

	default:
		return false;
	}
#if 0
	switch(event.type) {
	case TouchEvent::Type::Start:
		flags.highlighted = true;
		set_dirty();
		return true;
	case TouchEvent::Type::Move:
		{
			const bool new_highlighted = screen_rect().contains(event.point);
			if( flags.highlighted != new_highlighted ) {
				flags.highlighted = new_highlighted;
				set_dirty();
			}
		}
		return true;
	case TouchEvent::Type::End:
		if( flags.highlighted ) {
			flags.highlighted = false;
			set_dirty();
			if( on_select ) {
				on_select(*this);
			}
		}
		return true;
	default:
		return false;
	}
#endif
}

/* Image *****************************************************************/

Image::Image(
) : Image { { }, nullptr, Color::white(), Color::black() }
{
}

Image::Image(
	const Rect parent_rect,
	const Bitmap* bitmap,
	const Color foreground,
	const Color background
) : Widget { parent_rect },
	bitmap_ { bitmap },
	foreground_ { foreground },
	background_ { background }
{
}

void Image::set_bitmap(const Bitmap* bitmap) {
	bitmap_ = bitmap;
	set_dirty();
}

void Image::set_foreground(const Color color) {
	foreground_ = color;
	set_dirty();
}

void Image::set_background(const Color color) {
	background_ = color;
	set_dirty();
}

void Image::invert_colors() {
	Color temp;
	
	temp = background_;
	background_ = foreground_;
	foreground_ = temp;
	set_dirty();
}

void Image::paint(Painter& painter) {
	if( bitmap_ ) {
		// Code also handles ImageButton behavior.
		const bool selected = (has_focus() || highlighted());
		painter.draw_bitmap(
			screen_pos(),
			*bitmap_,
			selected ? background_ : foreground_,
			selected ? foreground_ : background_
		);
	}
}

/* ImageButton ***********************************************************/

// TODO: Virtually all this code is duplicated from Button. Base class?

ImageButton::ImageButton(
	const Rect parent_rect,
	const Bitmap* bitmap,
	const Color foreground,
	const Color background
) : Image { parent_rect, bitmap, foreground, background }
{
	set_focusable(true);
}

bool ImageButton::on_key(const KeyEvent key) {
	if( key == KeyEvent::Select ) {
		if( on_select ) {
			on_select(*this);
			return true;
		}
	}

	return false;
}

bool ImageButton::on_touch(const TouchEvent event) {
	switch(event.type) {
	case TouchEvent::Type::Start:
		set_highlighted(true);
		set_dirty();
		return true;

	case TouchEvent::Type::End:
		set_highlighted(false);
		set_dirty();
		if( on_select ) {
			on_select(*this);
		}
		return true;

	default:
		return false;
	}
}

/* ImageOptionsField *****************************************************/

ImageOptionsField::ImageOptionsField(
	Rect parent_rect,
	options_t options
) : Widget { parent_rect },
	options { options }
{
	set_focusable(true);
}

size_t ImageOptionsField::selected_index() const {
	return selected_index_;
}

size_t ImageOptionsField::selected_index_value() const {
	return options[selected_index_].second;
}

void ImageOptionsField::set_selected_index(const size_t new_index) {
	if ( new_index < options.size() ) {
		if ( new_index != selected_index() ) {
			selected_index_ = new_index;
			if ( on_change ) {
				on_change(selected_index(), options[selected_index()].second);
			}
			set_dirty();
		}
	}
}

void ImageOptionsField::set_by_value(value_t v) {
	size_t new_index { 0 };
	for(const auto& option : options) {
		if( option.second == v ) {
			set_selected_index(new_index);
			break;
		}
		new_index++;
	}
}

void ImageOptionsField::set_options(options_t new_options) {
	options = new_options;
	set_by_value(0);
	set_dirty();
}

void ImageOptionsField::paint(Painter& painter) {
	const auto paint_style = has_focus() ? style().invert() : style();

	if( selected_index() < options.size() ) {
		const auto bmp_ptr = options[selected_index()].first;
		painter.fill_rectangle({screen_rect().pos, {screen_rect().size.w + 4, screen_rect().size.h + 4}}, ui::Color::black());
		painter.draw_rectangle({screen_rect().pos, {screen_rect().size.w + 4, screen_rect().size.h + 4}}, paint_style.background);
		portapack::display.drawBMP({screen_pos().x + 2, screen_pos().y + 1}, bmp_ptr, true);
	}
}

void ImageOptionsField::on_focus() {
	if( on_show_options ) {
		on_show_options();
	}
}

bool ImageOptionsField::on_encoder(const EncoderEvent delta) {
	set_selected_index(selected_index() + delta);
	return true;
}

bool ImageOptionsField::on_touch(const TouchEvent event) {
	if( event.type == TouchEvent::Type::Start ) {
		focus();
	}
	return true;
}

/* OptionsField **********************************************************/

OptionsField::OptionsField(
	Point parent_pos,
	int length,
	options_t options
) : Widget { { parent_pos, { 8 * length, 16 } } },
	length_ { length },
	options { options }
{
	set_focusable(true);
}

size_t OptionsField::selected_index() const {
	return selected_index_;
}

size_t OptionsField::selected_index_value() const {
	return options[selected_index_].second;
}

void OptionsField::set_selected_index(const size_t new_index) {
	if( new_index < options.size() ) {
		if( new_index != selected_index() ) {
			selected_index_ = new_index;
			if( on_change ) {
				on_change(selected_index(), options[selected_index()].second);
			}
			set_dirty();
		}
	}
}

void OptionsField::set_by_value(value_t v) {
	size_t new_index { 0 };
	for(const auto& option : options) {
		if( option.second == v ) {
			set_selected_index(new_index);
			break;
		}
		new_index++;
	}
}

void OptionsField::set_options(options_t new_options) {
	options = new_options;
	set_by_value(0);
	set_dirty();
}

void OptionsField::paint(Painter& painter) {
	const auto paint_style = has_focus() ? style().invert() : style();
	
	painter.fill_rectangle({screen_rect().pos, {(int)length_ * 8, 16}}, ui::Color::black());
	
	if( selected_index() < options.size() ) {
		const auto text = options[selected_index()].first;
		painter.draw_string(
			screen_pos(),
			paint_style,
			text
		);
	}
}

void OptionsField::on_focus() {
	if( on_show_options ) {
		on_show_options();
	}
}

bool OptionsField::on_encoder(const EncoderEvent delta) {
	set_selected_index(selected_index() + delta);
	return true;
}

bool OptionsField::on_touch(const TouchEvent event) {
	if( event.type == TouchEvent::Type::Start ) {
		focus();
	}
	return true;
}

/* NumberField ***********************************************************/

NumberField::NumberField(
	Point parent_pos,
	int length,
	range_t range,
	int32_t step,
	char fill_char
) : Widget { { parent_pos, { 8 * length, 16 } } },
	range { range },
	step { step },
	length_ { length },
	fill_char { fill_char }
{
	set_focusable(true);
}

int32_t NumberField::value() const {
	return value_;
}

void NumberField::set_value(int32_t new_value, bool trigger_change) {
	new_value = clip_value(new_value);

	if( new_value != value() ) {
		value_ = new_value;
		if( on_change && trigger_change ) {
			on_change(value_);
		}
		set_dirty();
	}
}

void NumberField::set_range(const int32_t min, const int32_t max) {
	range.first = min;
	range.second = max;
	set_value(value(), false);
}

void NumberField::paint(Painter& painter) {
	const auto text = to_string_dec_int(value_, length_, fill_char);

	const auto paint_style = has_focus() ? style().invert() : style();

	painter.draw_string(
		screen_pos(),
		paint_style,
		text
	);
}

bool NumberField::on_key(const KeyEvent key) {
	if( key == KeyEvent::Select ) {
		if( on_select ) {
			on_select(*this);
			return true;
		}
	}

	return false;
}

bool NumberField::on_encoder(const EncoderEvent delta) {
	set_value(value() + (delta * step));
	return true;
}

bool NumberField::on_touch(const TouchEvent event) {
	if( event.type == TouchEvent::Type::Start ) {
		focus();
	}
	return true;
}

int32_t NumberField::clip_value(int32_t value) {
	if( value > range.second ) {
		value = range.second;
	}
	if( value < range.first ) {
		value = range.first;
	}
	return value;
}

/* SymField **************************************************************/

SymField::SymField(
	Point parent_pos,
	size_t length
) : Widget { { parent_pos, { static_cast<ui::Dim>(8 * length), 16 } } },
	length_ { length }
{
	set_focusable(true);
}

SymField::SymField(
	Point parent_pos,
	size_t length,
	bool hex
) : Widget { { parent_pos, { static_cast<ui::Dim>(8 * length), 16 } } },
	length_ { length },
	hex_ { hex }
{
	uint8_t c;
	
	// Hex field auto-init
	for (c = 0; c < length; c++)
		set_symbol_list(c, "0123456789ABCDEF");
	
	set_focusable(true);
}

uint64_t SymField::value_hex_u64() {
	uint8_t c;
	uint64_t v = 0;
	
	if (hex_) {
		for (c = 0; c < length_; c++)
			v += values_[c] << (4 * (length_ - 1 - c));
		return v;
	} else 
		return 0;
}
	
uint32_t SymField::value(const uint32_t index) {
	if (index >= length_) return 0;

	return values_[index];
}

void SymField::set_value(const uint32_t index, const uint32_t new_value) {
	if (index >= length_) return;
	
	uint32_t clipped_value = clip_value(index, new_value);

	if (clipped_value != values_[index]) {
		values_[index] = clipped_value;
		if( on_change ) {
			on_change();
		}
		set_dirty();
	}
}

void SymField::set_length(const uint32_t new_length) {
	if ((new_length <= 32) && (new_length != length_)) {
		prev_length_ = length_;
		length_ = new_length;
		
		// Clip eventual garbage from previous shorter word
		for (size_t n = 0; n < length_; n++)
			set_value(n, values_[n]);
		
		erase_prev_ = true;
		set_dirty();
	}
}

void SymField::set_symbol_list(const uint32_t index, const std::string symbol_list) {
	if (index >= length_) return;
	
	symbol_list_[index] = symbol_list;

	// Re-clip symbol's value
	set_value(index, values_[index]);
}

void SymField::paint(Painter& painter) {
	Point pt_draw = screen_pos();
	
	if (erase_prev_) {
		painter.fill_rectangle( { pt_draw, { (int)prev_length_ * 8, 16 } }, Color::black() );
		erase_prev_ = false;
	}
	
	for (size_t n = 0; n < length_; n++) {
		const auto text = symbol_list_[n].substr(values_[n], 1);

		const auto paint_style = (has_focus() && (n == selected_)) ? style().invert() : style();

		painter.draw_string(
			pt_draw,
			paint_style,
			text
		);
		
		pt_draw.x += 8;
	}
}

bool SymField::on_key(const KeyEvent key) {
	switch (key) {
		case KeyEvent::Select:
			if( on_select ) {
				on_select(*this);
				return true;
			}
			break;
			
		case KeyEvent::Left:
			if (selected_ > 0) {
				selected_--;
				set_dirty();
				return true;
			}
			break;
			
		case KeyEvent::Right:
			if (selected_ < (length_ - 1)) {
				selected_++;
				set_dirty();
				return true;
			}
			break;
			
		default:
			break;
	}

	return false;
}

bool SymField::on_encoder(const EncoderEvent delta) {
	int32_t new_value = (int)values_[selected_] + delta;
	
	if (new_value >= 0)	
		set_value(selected_, values_[selected_] + delta);
	
	return true;
}

bool SymField::on_touch(const TouchEvent event) {
	if (event.type == TouchEvent::Type::Start) {
		focus();
	}
	return true;
}

int32_t SymField::clip_value(const uint32_t index, const uint32_t value) {
	size_t symbol_count = symbol_list_[index].length() - 1;
	
	if (value > symbol_count)
		return symbol_count;
	else
		return value;
}

/* Waveform **************************************************************/

Waveform::Waveform(
	Rect parent_rect,
	int8_t * data,
	uint32_t length,
	uint32_t offset,
	Color color
) : Widget { parent_rect },
	data_ { data },
	length_ { length },
	offset_ { offset },
	color_ { color }
{
	data_ += offset_;
	//set_focusable(false);
}

void Waveform::set_offset(const uint32_t new_offset) {
	if (new_offset != offset_) {
		offset_ = new_offset;
		set_dirty();
	}
}

void Waveform::set_length(const uint32_t new_length) {
	if (new_length != length_) {
		length_ = new_length;
		set_dirty();
	}
}

void Waveform::paint(Painter& painter) {
	uint32_t n, point_count;
	Coord y, y_offset = screen_rect().pos.y;
	Coord prev_x = screen_rect().pos.x, prev_y;
	float x, x_inc;
	Dim h = screen_rect().size.h;
	
	// Clear
	painter.fill_rectangle(screen_rect(), Color::black());
	
	x_inc = (float)screen_rect().size.w / length_;
	point_count = length_;
	const float y_scale = (float)(h - 1) / 256;		// TODO: Make variable
	
	if (!point_count) return;
	
	x = prev_x + x_inc;
	h = h / 2;
	
	prev_y = y_offset + h - (*(data_) * y_scale);
	for (n = 1; n < point_count; n++) {
		y = y_offset + h - (*(data_ + n) * y_scale);
		display.draw_line( {prev_x, prev_y}, {(Coord)x, y}, color_);
		
		prev_x = x;
		prev_y = y;
		x += x_inc;
	}
}

} /* namespace ui */<|MERGE_RESOLUTION|>--- conflicted
+++ resolved
@@ -114,11 +114,7 @@
 		if( hide ) {
 			// TODO: Instead of dirtying parent entirely, dirty only children
 			// that overlap with this widget.
-<<<<<<< HEAD
-			dirty_overlapping_children_in_rect(parent_rect);
-=======
 			parent()->dirty_overlapping_children_in_rect(parent_rect());
->>>>>>> 052fd1c4
 			/* TODO: Notify self and all non-hidden children that they're
 			 * now effectively hidden?
 			 */
@@ -292,11 +288,6 @@
 	Color c
 ) : Widget { parent_rect },
 	color { c }
-{
-}
-
-Rectangle::Rectangle(
-) : Widget {  }
 {
 }
 
@@ -330,7 +321,7 @@
 	Rect parent_rect,
 	std::string text
 ) : Widget { parent_rect },
-	text_ { text }
+	text { text }
 {
 }
 
@@ -341,12 +332,8 @@
 }
 
 void Text::set(const std::string value) {
-	text_ = value;
-	set_dirty();
-}
-
-std::string Text::text() const {
-	return text_;
+	text = value;
+	set_dirty();
 }
 
 void Text::paint(Painter& painter) {
@@ -358,7 +345,7 @@
 	painter.draw_string(
 		rect.location(),
 		s,
-		text_
+		text
 	);
 }
 
@@ -401,7 +388,7 @@
 	const auto rect = screen_rect();
 	
 	// Erase
-	painter.fill_rectangle({{0, rect.pos.y}, {240, 52}}, ui::Color::black());
+	painter.fill_rectangle({{0, rect.location().y()}, {240, 52}}, ui::Color::black());
 	
 	if (!_frequency) {
 		for (i = 0; i < 7; i++)		// ----.------
@@ -426,10 +413,10 @@
 	segment_color = style().foreground;
 
 	// Draw
-	digit_x = rect.pos.x;		// 7 * 32 + 8 = 232 (4 px margins)
+	digit_x = rect.location().x();		// 7 * 32 + 8 = 232 (4 px margins)
 	for (i = 0; i < 7; i++) {
 		digit = digits[i];
-		digit_y = rect.pos.y;
+		digit_y = rect.location().y();
 		if (digit < 16) {
 			digit_def = big_segment_font[(uint8_t)digit];
 			if (digit_def & 0x01) painter.fill_rectangle({{digit_x + 4, 	digit_y}, 		{20, 4}}, 	segment_color);
@@ -478,10 +465,10 @@
 	const auto rect = screen_rect();
 	const auto s = style();
 
-	v_sized = (rect.size.w * _value) / _max;
-
-	painter.fill_rectangle({rect.pos, {v_sized, rect.size.h}}, style().foreground);
-	painter.fill_rectangle({{rect.pos.x + v_sized, rect.pos.y}, {rect.size.w - v_sized, rect.size.h}}, s.background);
+	v_sized = (rect.size().width() * _value) / _max;
+
+	painter.fill_rectangle({rect.location(), {v_sized, rect.size().height()}}, style().foreground);
+	painter.fill_rectangle({{rect.location().x() + v_sized, rect.location().y()}, {rect.size().width() - v_sized, rect.size().height()}}, s.background);
 	
 	painter.draw_rectangle(rect, s.foreground);
 }
@@ -514,15 +501,15 @@
 			} else {
 				const auto glyph = font.glyph(c);
 				const auto advance = glyph.advance();
-				if( (pos.x + advance.x) > rect.width() ) {
+				if( (pos.x() + advance.x()) > rect.width() ) {
 					crlf();
 				}
 				const Point pos_glyph {
-					rect.pos.x + pos.x,
-					display.scroll_area_y(pos.y)
+					rect.left() + pos.x(),
+					display.scroll_area_y(pos.y())
 				};
 				display.draw_glyph(pos_glyph, glyph, s.foreground, s.background);
-				pos.x += advance.x;
+				pos += { advance.x(), 0 };
 			}
 		}
 		buffer = message;
@@ -559,14 +546,13 @@
 	const Style& s = style();
 	const auto sr = screen_rect();
 	const auto line_height = s.font.line_height();
-	pos.x = 0;
-	pos.y += line_height;
-	const int32_t y_excess = pos.y + line_height - sr.height();
+	pos = { 0, pos.y() + line_height };
+	const int32_t y_excess = pos.y() + line_height - sr.height();
 	if( y_excess > 0 ) {
 		display.scroll(-y_excess);
-		pos.y -= y_excess;
-
-		const Rect dirty { sr.left(), display.scroll_area_y(pos.y), sr.width(), line_height };
+		pos = { pos.x(), pos.y() - y_excess };
+
+		const Rect dirty { sr.left(), display.scroll_area_y(pos.y()), sr.width(), line_height };
 		display.fill_rectangle(dirty, s.background);
 	}
 }
@@ -610,33 +596,33 @@
 	
 	const auto paint_style = (has_focus() || highlighted()) ? style().invert() : style();
 	
-	painter.draw_rectangle({ r.pos.x, r.pos.y, 24, 24 }, style().foreground);
+	painter.draw_rectangle({ r.location().x(), r.location().y(), 24, 24 }, style().foreground);
 
 	painter.fill_rectangle(
 		{
-			static_cast<Coord>(r.pos.x + 1), static_cast<Coord>(r.pos.y + 1),
+			static_cast<Coord>(r.location().x() + 1), static_cast<Coord>(r.location().y() + 1),
 			static_cast<Dim>(24 - 2), static_cast<Dim>(24 - 2)
 		},
 		style().background
 	);
 	
-	painter.draw_rectangle({ r.pos.x+2, r.pos.y+2, 24-4, 24-4 }, paint_style.background);
+	painter.draw_rectangle({ r.location().x() + 2, r.location().y() + 2, 24-4, 24-4 }, paint_style.background);
 	
 	if (value_ == true) {
 		// Check
-		portapack::display.draw_line( {r.pos.x+2, r.pos.y+14}, {r.pos.x+6, r.pos.y+18}, ui::Color::green());
-		portapack::display.draw_line( {r.pos.x+6, r.pos.y+18}, {r.pos.x+20, r.pos.y+4}, ui::Color::green());
+		portapack::display.draw_line( {r.location().x()+2, r.location().y()+14}, {r.location().x()+6, r.location().y()+18}, ui::Color::green());
+		portapack::display.draw_line( {r.location().x()+6, r.location().y()+18}, {r.location().x()+20, r.location().y()+4}, ui::Color::green());
 	} else {
 		// Cross
-		portapack::display.draw_line( {r.pos.x+1, r.pos.y+1}, {r.pos.x+24-2, r.pos.y+24-2}, ui::Color::red());
-		portapack::display.draw_line( {r.pos.x+24-2, r.pos.y+1}, {r.pos.x+1, r.pos.y+24-2}, ui::Color::red());
+		portapack::display.draw_line( {r.location().x()+1, r.location().y()+1}, {r.location().x()+24-2, r.location().y()+24-2}, ui::Color::red());
+		portapack::display.draw_line( {r.location().x()+24-2, r.location().y()+1}, {r.location().x()+1, r.location().y()+24-2}, ui::Color::red());
 	}
 	
 	const auto label_r = paint_style.font.size_of(text_);
 	painter.draw_string(
 		{
-			static_cast<Coord>(r.pos.x + 24 + 4),
-			static_cast<Coord>(r.pos.y + (24 - label_r.h) / 2)
+			static_cast<Coord>(r.location().x() + 24 + 4),
+			static_cast<Coord>(r.location().y() + (24 - label_r.height()) / 2)
 		},
 		paint_style,
 		text_
@@ -705,22 +691,18 @@
 	
 	const Style paint_style = { style().font, bg, fg };
 	
-	painter.draw_rectangle({r.pos, {r.size.w, 1}}, Color::light_grey());
-	painter.draw_rectangle({r.pos.x, r.pos.y + r.size.h - 1, r.size.w, 1}, Color::dark_grey());
-	painter.draw_rectangle({r.pos.x + r.size.w - 1, r.pos.y, 1, r.size.h}, Color::dark_grey());
+	painter.draw_rectangle({r.location(), {r.size().width(), 1}}, Color::light_grey());
+	painter.draw_rectangle({r.location().x(), r.location().y() + r.size().height() - 1, r.size().width(), 1}, Color::dark_grey());
+	painter.draw_rectangle({r.location().x() + r.size().width() - 1, r.location().y(), 1, r.size().height()}, Color::dark_grey());
 
 	painter.fill_rectangle(
-<<<<<<< HEAD
-		{ r.pos.x, r.pos.y + 1, r.size.w - 1, r.size.h - 2 },
-=======
-		{ r.left() + 1, r.top() + 1, r.width() - 2, r.height() - 2 },
->>>>>>> 052fd1c4
+		{ r.location().x(), r.location().y() + 1, r.size().width() - 1, r.size().height() - 2 },
 		paint_style.background
 	);
 
 	const auto label_r = paint_style.font.size_of(text_);
 	painter.draw_string(
-		{ r.left() + (r.width() - label_r.width()) / 2, r.top() + (r.height() - label_r.height()) / 2 },
+		{ r.location().x() + (r.size().width() - label_r.width()) / 2, r.location().y() + (r.size().height() - label_r.height()) / 2 },
 		paint_style,
 		text_
 	);
@@ -771,6 +753,7 @@
 		flags.highlighted = true;
 		set_dirty();
 		return true;
+
 	case TouchEvent::Type::Move:
 		{
 			const bool new_highlighted = screen_rect().contains(event.point);
@@ -780,6 +763,7 @@
 			}
 		}
 		return true;
+
 	case TouchEvent::Type::End:
 		if( flags.highlighted ) {
 			flags.highlighted = false;
@@ -789,6 +773,7 @@
 			}
 		}
 		return true;
+
 	default:
 		return false;
 	}
@@ -883,6 +868,7 @@
 		set_dirty();
 		return true;
 
+
 	case TouchEvent::Type::End:
 		set_highlighted(false);
 		set_dirty();
@@ -949,9 +935,9 @@
 
 	if( selected_index() < options.size() ) {
 		const auto bmp_ptr = options[selected_index()].first;
-		painter.fill_rectangle({screen_rect().pos, {screen_rect().size.w + 4, screen_rect().size.h + 4}}, ui::Color::black());
-		painter.draw_rectangle({screen_rect().pos, {screen_rect().size.w + 4, screen_rect().size.h + 4}}, paint_style.background);
-		portapack::display.drawBMP({screen_pos().x + 2, screen_pos().y + 1}, bmp_ptr, true);
+		painter.fill_rectangle({screen_rect().location(), {screen_rect().size().width() + 4, screen_rect().size().height() + 4}}, ui::Color::black());
+		painter.draw_rectangle({screen_rect().location(), {screen_rect().size().width() + 4, screen_rect().size().height() + 4}}, paint_style.background);
+		portapack::display.drawBMP({screen_pos().x() + 2, screen_pos().y() + 1}, bmp_ptr, true);
 	}
 }
 
@@ -1026,7 +1012,7 @@
 void OptionsField::paint(Painter& painter) {
 	const auto paint_style = has_focus() ? style().invert() : style();
 	
-	painter.fill_rectangle({screen_rect().pos, {(int)length_ * 8, 16}}, ui::Color::black());
+	painter.fill_rectangle({screen_rect().location(), {(int)length_ * 8, 16}}, ui::Color::black());
 	
 	if( selected_index() < options.size() ) {
 		const auto text = options[selected_index()].first;
@@ -1242,7 +1228,7 @@
 			text
 		);
 		
-		pt_draw.x += 8;
+		pt_draw += { 8, 0 };
 	}
 }
 
@@ -1337,15 +1323,15 @@
 
 void Waveform::paint(Painter& painter) {
 	uint32_t n, point_count;
-	Coord y, y_offset = screen_rect().pos.y;
-	Coord prev_x = screen_rect().pos.x, prev_y;
+	Coord y, y_offset = screen_rect().location().y();
+	Coord prev_x = screen_rect().location().x(), prev_y;
 	float x, x_inc;
-	Dim h = screen_rect().size.h;
+	Dim h = screen_rect().size().height();
 	
 	// Clear
 	painter.fill_rectangle(screen_rect(), Color::black());
 	
-	x_inc = (float)screen_rect().size.w / length_;
+	x_inc = (float)screen_rect().size().width() / length_;
 	point_count = length_;
 	const float y_scale = (float)(h - 1) / 256;		// TODO: Make variable
 	
