/*
 * Copyright (C) 2014 Jared Boone, ShareBrained Technology, Inc.
 *
 * This file is part of PortaPack.
 *
 * This program is free software; you can redistribute it and/or modify
 * it under the terms of the GNU General Public License as published by
 * the Free Software Foundation; either version 2, or (at your option)
 * any later version.
 *
 * This program is distributed in the hope that it will be useful,
 * but WITHOUT ANY WARRANTY; without even the implied warranty of
 * MERCHANTABILITY or FITNESS FOR A PARTICULAR PURPOSE.  See the
 * GNU General Public License for more details.
 *
 * You should have received a copy of the GNU General Public License
 * along with this program; see the file COPYING.  If not, write to
 * the Free Software Foundation, Inc., 51 Franklin Street,
 * Boston, MA 02110-1301, USA.
 */

#include "dsp_demodulate.hpp"

#include "complex.hpp"
#include "fxpt_atan2.hpp"
#include "utility_m4.hpp"

#include <hal.h>

namespace dsp {
namespace demodulate {

buffer_f32_t AM::execute(
	const buffer_c16_t& src,
	const buffer_f32_t& dst
) {
	const auto src_p = src.p;
	const auto src_end = &src.p[src.count];
	auto dst_p = dst.p;
	while(src_p < src_end) {
		const uint32_t sample0 = *__SIMD32(src_p)++;
		const uint32_t sample1 = *__SIMD32(src_p)++;
		const uint32_t mag_sq0 = __SMUAD(sample0, sample0);
		const uint32_t mag_sq1 = __SMUAD(sample1, sample1);
		*(dst_p++) = __builtin_sqrtf(mag_sq0);
		*(dst_p++) = __builtin_sqrtf(mag_sq1);
<<<<<<< HEAD
=======
	}

	return { dst.p, src.count, src.sampling_rate };
}

buffer_f32_t SSB::execute(
	const buffer_c16_t& src,
	const buffer_f32_t& dst
) {
	const complex16_t* src_p = src.p;
	const auto src_end = &src.p[src.count];
	auto dst_p = dst.p;
	while(src_p < src_end) {
		*(dst_p++) = (src_p++)->real();
		*(dst_p++) = (src_p++)->real();
		*(dst_p++) = (src_p++)->real();
		*(dst_p++) = (src_p++)->real();
>>>>>>> 1d2dd4e1
	}

	return { dst.p, src.count, src.sampling_rate };
}
/*
static inline float angle_approx_4deg0(const complex32_t t) {
	const auto x = static_cast<float>(t.imag()) / static_cast<float>(t.real());
	return 16384.0f * x;
}
*/
static inline float angle_approx_0deg27(const complex32_t t) {
	if( t.real() ) {
		const auto x = static_cast<float>(t.imag()) / static_cast<float>(t.real());
		return x / (1.0f + 0.28086f * x * x);
	} else {
		return (t.imag() < 0) ? -1.5707963268f : 1.5707963268f;
	}
}

static inline float angle_precise(const complex32_t t) {
	return atan2f(t.imag(), t.real());
}

buffer_f32_t FM::execute(
	const buffer_c16_t& src,
	const buffer_f32_t& dst
) {
	auto z = z_;

	const auto src_p = src.p;
	const auto src_end = &src.p[src.count];
	auto dst_p = dst.p;
	while(src_p < src_end) {
		const auto s0 = *__SIMD32(src_p)++;
		const auto s1 = *__SIMD32(src_p)++;
		const auto t0 = multiply_conjugate_s16_s32(s0, z);
		const auto t1 = multiply_conjugate_s16_s32(s1, s0);
		z = s1;
<<<<<<< HEAD
		*(dst_p++) = angle_approx_0deg27(t0) * k;
		*(dst_p++) = angle_approx_0deg27(t1) * k;
=======
		*(dst_p++) = angle_precise(t0) * k;
		*(dst_p++) = angle_precise(t1) * k;
>>>>>>> 1d2dd4e1
	}
	z_ = z;

	return { dst.p, src.count, src.sampling_rate };
}

buffer_s16_t FM::execute(
	const buffer_c16_t& src,
	const buffer_s16_t& dst
) {
	auto z = z_;

	const auto src_p = src.p;
	const auto src_end = &src.p[src.count];
	auto dst_p = dst.p;
	while(src_p < src_end) {
		const auto s0 = *__SIMD32(src_p)++;
		const auto s1 = *__SIMD32(src_p)++;
		const auto t0 = multiply_conjugate_s16_s32(s0, z);
		const auto t1 = multiply_conjugate_s16_s32(s1, s0);
		z = s1;
		const int32_t theta0_int = angle_approx_0deg27(t0) * k;
		const int32_t theta0_sat = __SSAT(theta0_int, 16);
		const int32_t theta1_int = angle_approx_0deg27(t1) * k;
		const int32_t theta1_sat = __SSAT(theta1_int, 16);
		*__SIMD32(dst_p)++ = __PKHBT(
			theta0_sat,
			theta1_sat,
			16
		);
	}
	z_ = z;

	return { dst.p, src.count, src.sampling_rate };
}

}
}<|MERGE_RESOLUTION|>--- conflicted
+++ resolved
@@ -44,8 +44,6 @@
 		const uint32_t mag_sq1 = __SMUAD(sample1, sample1);
 		*(dst_p++) = __builtin_sqrtf(mag_sq0);
 		*(dst_p++) = __builtin_sqrtf(mag_sq1);
-<<<<<<< HEAD
-=======
 	}
 
 	return { dst.p, src.count, src.sampling_rate };
@@ -63,7 +61,6 @@
 		*(dst_p++) = (src_p++)->real();
 		*(dst_p++) = (src_p++)->real();
 		*(dst_p++) = (src_p++)->real();
->>>>>>> 1d2dd4e1
 	}
 
 	return { dst.p, src.count, src.sampling_rate };
@@ -102,13 +99,8 @@
 		const auto t0 = multiply_conjugate_s16_s32(s0, z);
 		const auto t1 = multiply_conjugate_s16_s32(s1, s0);
 		z = s1;
-<<<<<<< HEAD
-		*(dst_p++) = angle_approx_0deg27(t0) * k;
-		*(dst_p++) = angle_approx_0deg27(t1) * k;
-=======
 		*(dst_p++) = angle_precise(t0) * k;
 		*(dst_p++) = angle_precise(t1) * k;
->>>>>>> 1d2dd4e1
 	}
 	z_ = z;
 
