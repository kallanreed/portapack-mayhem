--- conflicted
+++ resolved
@@ -43,14 +43,6 @@
 		return baseband::Direction::Receive;
 	}
 
-<<<<<<< HEAD
-	void wait_for_switch(void);
-
-	Thread* thread_main { nullptr };
-	Thread* thread_rssi { nullptr };
-
-=======
->>>>>>> fe1a6c09
 private:
 	static Thread* thread;
 
