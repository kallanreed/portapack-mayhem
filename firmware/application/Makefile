--- conflicted
+++ resolved
@@ -1,316 +1,312 @@
-#
-# Copyright (C) 2014 Jared Boone, ShareBrained Technology, Inc.
-#
-# This file is part of PortaPack.
-#
-# This program is free software; you can redistribute it and/or modify
-# it under the terms of the GNU General Public License as published by
-# the Free Software Foundation; either version 2, or (at your option)
-# any later version.
-#
-# This program is distributed in the hope that it will be useful,
-# but WITHOUT ANY WARRANTY; without even the implied warranty of
-# MERCHANTABILITY or FITNESS FOR A PARTICULAR PURPOSE.  See the
-# GNU General Public License for more details.
-#
-# You should have received a copy of the GNU General Public License
-# along with this program; see the file COPYING.  If not, write to
-# the Free Software Foundation, Inc., 51 Franklin Street,
-# Boston, MA 02110-1301, USA.
-#
-
-##############################################################################
-# Build global options
-# NOTE: Can be overridden externally.
-#
-
-# Compiler options here.
-ifeq ($(USE_OPT),)
-  USE_OPT = -mthumb \
-            -Os -ggdb3 \
-            -ffunction-sections \
-            -fdata-sections \
-            -fno-builtin \
-            -nostartfiles \
-            --specs=nano.specs
-            #-fomit-frame-pointer
-endif
-
-# C specific options here (added to USE_OPT).
-ifeq ($(USE_COPT),)
-  USE_COPT = -std=gnu99
-endif
-
-# C++ specific options here (added to USE_OPT).
-ifeq ($(USE_CPPOPT),)
-  USE_CPPOPT = -std=c++11 -fno-rtti -fno-exceptions
-endif
-
-# Enable this if you want the linker to remove unused code and data
-ifeq ($(USE_LINK_GC),)
-  USE_LINK_GC = yes
-endif
-
-# Linker extra options here.
-ifeq ($(USE_LDOPT),)
-  USE_LDOPT =
-endif
-
-# Enable this if you want link time optimizations (LTO)
-ifeq ($(USE_LTO),)
-  USE_LTO = no
-endif
-
-# If enabled, this option allows to compile the application in THUMB mode.
-ifeq ($(USE_THUMB),)
-  USE_THUMB = yes
-endif
-
-# Enable this if you want to see the full log while compiling.
-ifeq ($(USE_VERBOSE_COMPILE),)
-  USE_VERBOSE_COMPILE = no
-endif
-
-#
-# Build global options
-##############################################################################
-
-##############################################################################
-# Architecture or project specific options
-#
-
-#
-# Architecture or project specific options
-##############################################################################
-
-##############################################################################
-# Project, sources and paths
-#
-
-# Define project name here
-PROJECT = application
-
-# Imported source files and paths
-CHIBIOS = ../chibios
-CHIBIOS_PORTAPACK = ../chibios-portapack
-include $(CHIBIOS_PORTAPACK)/boards/GSG_HACKRF_ONE/board.mk
-include $(CHIBIOS_PORTAPACK)/os/hal/platforms/LPC43xx_M0/platform.mk
-include $(CHIBIOS)/os/hal/hal.mk
-include $(CHIBIOS_PORTAPACK)/os/ports/GCC/ARMCMx/LPC43xx_M0/port.mk
-include $(CHIBIOS)/os/kernel/kernel.mk
-include $(CHIBIOS_PORTAPACK)/os/various/fatfs_bindings/fatfs.mk
-include $(CHIBIOS)/test/test.mk
-
-# Define linker script file here
-LDSCRIPT= $(PORTLD)/LPC43xx_M0.ld
-
-# C sources that can be compiled in ARM or THUMB mode depending on the global
-# setting.
-CSRC = $(PORTSRC) \
-       $(KERNSRC) \
-       $(TESTSRC) \
-       $(HALSRC) \
-       $(PLATFORMSRC) \
-       $(BOARDSRC) \
-       $(FATFSSRC) \
-       $(CHIBIOS)/os/various/evtimer.c
-
-
-# C++ sources that can be compiled in ARM or THUMB mode depending on the global
-# setting.
-CPPSRC = main.cpp \
-         irq_ipc.cpp \
-         irq_lcd_frame.cpp \
-         irq_controls.cpp \
-         irq_rtc.cpp \
-         event.cpp \
-         message_queue.cpp \
-         hackrf_hal.cpp \
-         portapack.cpp \
-         portapack_shared_memory.cpp \
-         portapack_persistent_memory.cpp \
-         portapack_io.cpp \
-         i2c_pp.cpp \
-         spi_pp.cpp \
-         clock_manager.cpp \
-         si5351.cpp \
-         wm8731.cpp \
-         radio.cpp \
-         baseband_cpld.cpp \
-         baseband_sgpio.cpp \
-         tuning.cpp \
-         rf_path.cpp \
-         rffc507x.cpp \
-         rffc507x_spi.cpp \
-         max2837.cpp \
-         max5864.cpp \
-         debounce.cpp \
-         touch.cpp \
-         touch_adc.cpp \
-         encoder.cpp \
-         lcd_ili9341.cpp \
-         ui.cpp \
-         ui_text.cpp \
-         ui_widget.cpp \
-         ui_painter.cpp \
-         ui_focus.cpp \
-         ui_navigation.cpp \
-         ui_menu.cpp \
-         ui_rssi.cpp \
-         ui_channel.cpp \
-         ui_audio.cpp \
-         ui_font_fixed_8x16.cpp \
-         ui_setup.cpp \
-         ui_debug.cpp \
-<<<<<<< HEAD
-         ui_rds.cpp \
-         ui_lcr.cpp \
-         ui_whistle.cpp \
-         ui_jammer.cpp \
-         ui_afsksetup.cpp \
-=======
-         ui_baseband_stats_view.cpp \
->>>>>>> 77199fb3
-         ui_console.cpp \
-         ui_receiver.cpp \
-         ui_spectrum.cpp \
-         receiver_model.cpp \
-         transmitter_model.cpp \
-         spectrum_color_lut.cpp \
-         ais_baseband.cpp \
-         ../common/utility.cpp \
-         ../common/chibios_cpp.cpp \
-         ../common/debug.cpp \
-         ../common/gcc.cpp \
-         m4_startup.cpp \
-         cpld_max5.cpp \
-         jtag.cpp \
-         cpld_update.cpp \
-         portapack_cpld_data.cpp
-
-
-# C sources to be compiled in ARM mode regardless of the global setting.
-# NOTE: Mixing ARM and THUMB mode enables the -mthumb-interwork compiler
-#       option that results in lower performance and larger code size.
-ACSRC =
-
-# C++ sources to be compiled in ARM mode regardless of the global setting.
-# NOTE: Mixing ARM and THUMB mode enables the -mthumb-interwork compiler
-#       option that results in lower performance and larger code size.
-ACPPSRC =
-
-# C sources to be compiled in THUMB mode regardless of the global setting.
-# NOTE: Mixing ARM and THUMB mode enables the -mthumb-interwork compiler
-#       option that results in lower performance and larger code size.
-TCSRC =
-
-# C sources to be compiled in THUMB mode regardless of the global setting.
-# NOTE: Mixing ARM and THUMB mode enables the -mthumb-interwork compiler
-#       option that results in lower performance and larger code size.
-TCPPSRC =
-
-# List ASM source files here
-ASMSRC = $(PORTASM)
-
-INCDIR = ../common $(PORTINC) $(KERNINC) $(TESTINC) \
-         $(HALINC) $(PLATFORMINC) $(BOARDINC) \
-         $(FATFSINC) \
-         $(CHIBIOS)/os/various
-
-#
-# Project, sources and paths
-##############################################################################
-
-##############################################################################
-# Compiler settings
-#
-
-# TODO: Entertain using MCU=cortex-m0.small-multiply for LPC43xx M0 core.
-# However, on GCC-ARM-Embedded 4.9 2015q2, it seems to produce non-functional
-# binaries.
-MCU  = cortex-m0
-
-#TRGT = arm-elf-
-TRGT = arm-none-eabi-
-CC   = $(TRGT)gcc
-CPPC = $(TRGT)g++
-# Enable loading with g++ only if you need C++ runtime support.
-# NOTE: You can use C++ even without C++ support if you are careful. C++
-#       runtime support makes code size explode.
-#LD   = $(TRGT)gcc
-LD   = $(TRGT)g++
-CP   = $(TRGT)objcopy
-AS   = $(TRGT)gcc -x assembler-with-cpp
-OD   = $(TRGT)objdump
-SZ   = $(TRGT)size
-HEX  = $(CP) -O ihex
-BIN  = $(CP) -O binary
-
-# ARM-specific options here
-AOPT =
-
-# THUMB-specific options here
-TOPT = -mthumb -DTHUMB
-
-# Define C warning options here
-CWARN = -Wall -Wextra -Wstrict-prototypes
-
-# Define C++ warning options here
-CPPWARN = -Wall -Wextra
-
-#
-# Compiler settings
-##############################################################################
-
-##############################################################################
-# Start of default section
-#
-
-# List all default C defines here, like -D_DEBUG=1
-# TODO: Switch -DCRT0_INIT_DATA depending on load from RAM or SPIFI?
-# NOTE: _RANDOM_TCC to kill a GCC 4.9.3 error with std::max argument types
-DDEFS = -DLPC43XX -DLPC43XX_M0 -D__NEWLIB__ -DHACKRF_ONE \
-        -DTOOLCHAIN_GCC -DTOOLCHAIN_GCC_ARM -D_RANDOM_TCC=0 \
-        -DGIT_REVISION=\"$(GIT_REVISION)\"
-
-# List all default ASM defines here, like -D_DEBUG=1
-DADEFS =
-
-# List all default directories to look for include files here
-DINCDIR =
-
-# List the default directory to look for the libraries here
-DLIBDIR =
-
-# List all default libraries here
-DLIBS =
-
-#
-# End of default section
-##############################################################################
-
-##############################################################################
-# Start of user section
-#
-
-# List all user C define here, like -D_DEBUG=1
-UDEFS =
-
-# Define ASM defines here
-UADEFS =
-
-# List all user directories here
-UINCDIR =
-
-# List the user directory to look for the libraries here
-ULIBDIR =
-
-# List all user libraries here
-ULIBS =
-
-#
-# End of user defines
-##############################################################################
-
-RULESPATH = $(CHIBIOS)/os/ports/GCC/ARMCMx
-include $(RULESPATH)/rules.mk
+#
+# Copyright (C) 2014 Jared Boone, ShareBrained Technology, Inc.
+#
+# This file is part of PortaPack.
+#
+# This program is free software; you can redistribute it and/or modify
+# it under the terms of the GNU General Public License as published by
+# the Free Software Foundation; either version 2, or (at your option)
+# any later version.
+#
+# This program is distributed in the hope that it will be useful,
+# but WITHOUT ANY WARRANTY; without even the implied warranty of
+# MERCHANTABILITY or FITNESS FOR A PARTICULAR PURPOSE.  See the
+# GNU General Public License for more details.
+#
+# You should have received a copy of the GNU General Public License
+# along with this program; see the file COPYING.  If not, write to
+# the Free Software Foundation, Inc., 51 Franklin Street,
+# Boston, MA 02110-1301, USA.
+#
+
+##############################################################################
+# Build global options
+# NOTE: Can be overridden externally.
+#
+
+# Compiler options here.
+ifeq ($(USE_OPT),)
+  USE_OPT = -mthumb \
+            -Os -ggdb3 \
+            -ffunction-sections \
+            -fdata-sections \
+            -fno-builtin \
+            -nostartfiles \
+            --specs=nano.specs
+            #-fomit-frame-pointer
+endif
+
+# C specific options here (added to USE_OPT).
+ifeq ($(USE_COPT),)
+  USE_COPT = -std=gnu99
+endif
+
+# C++ specific options here (added to USE_OPT).
+ifeq ($(USE_CPPOPT),)
+  USE_CPPOPT = -std=c++11 -fno-rtti -fno-exceptions
+endif
+
+# Enable this if you want the linker to remove unused code and data
+ifeq ($(USE_LINK_GC),)
+  USE_LINK_GC = yes
+endif
+
+# Linker extra options here.
+ifeq ($(USE_LDOPT),)
+  USE_LDOPT =
+endif
+
+# Enable this if you want link time optimizations (LTO)
+ifeq ($(USE_LTO),)
+  USE_LTO = no
+endif
+
+# If enabled, this option allows to compile the application in THUMB mode.
+ifeq ($(USE_THUMB),)
+  USE_THUMB = yes
+endif
+
+# Enable this if you want to see the full log while compiling.
+ifeq ($(USE_VERBOSE_COMPILE),)
+  USE_VERBOSE_COMPILE = no
+endif
+
+#
+# Build global options
+##############################################################################
+
+##############################################################################
+# Architecture or project specific options
+#
+
+#
+# Architecture or project specific options
+##############################################################################
+
+##############################################################################
+# Project, sources and paths
+#
+
+# Define project name here
+PROJECT = application
+
+# Imported source files and paths
+CHIBIOS = ../chibios
+CHIBIOS_PORTAPACK = ../chibios-portapack
+include $(CHIBIOS_PORTAPACK)/boards/GSG_HACKRF_ONE/board.mk
+include $(CHIBIOS_PORTAPACK)/os/hal/platforms/LPC43xx_M0/platform.mk
+include $(CHIBIOS)/os/hal/hal.mk
+include $(CHIBIOS_PORTAPACK)/os/ports/GCC/ARMCMx/LPC43xx_M0/port.mk
+include $(CHIBIOS)/os/kernel/kernel.mk
+include $(CHIBIOS_PORTAPACK)/os/various/fatfs_bindings/fatfs.mk
+include $(CHIBIOS)/test/test.mk
+
+# Define linker script file here
+LDSCRIPT= $(PORTLD)/LPC43xx_M0.ld
+
+# C sources that can be compiled in ARM or THUMB mode depending on the global
+# setting.
+CSRC = $(PORTSRC) \
+       $(KERNSRC) \
+       $(TESTSRC) \
+       $(HALSRC) \
+       $(PLATFORMSRC) \
+       $(BOARDSRC) \
+       $(FATFSSRC)
+
+
+# C++ sources that can be compiled in ARM or THUMB mode depending on the global
+# setting.
+CPPSRC = main.cpp \
+         irq_ipc.cpp \
+         irq_lcd_frame.cpp \
+         irq_controls.cpp \
+         irq_rtc.cpp \
+         event.cpp \
+         message_queue.cpp \
+         hackrf_hal.cpp \
+         portapack.cpp \
+         portapack_shared_memory.cpp \
+         portapack_persistent_memory.cpp \
+         portapack_io.cpp \
+         i2c_pp.cpp \
+         spi_pp.cpp \
+         clock_manager.cpp \
+         si5351.cpp \
+         wm8731.cpp \
+         radio.cpp \
+         baseband_cpld.cpp \
+         baseband_sgpio.cpp \
+         tuning.cpp \
+         rf_path.cpp \
+         rffc507x.cpp \
+         rffc507x_spi.cpp \
+         max2837.cpp \
+         max5864.cpp \
+         debounce.cpp \
+         touch.cpp \
+         touch_adc.cpp \
+         encoder.cpp \
+         lcd_ili9341.cpp \
+         ui.cpp \
+         ui_text.cpp \
+         ui_widget.cpp \
+         ui_painter.cpp \
+         ui_focus.cpp \
+         ui_navigation.cpp \
+         ui_menu.cpp \
+         ui_rssi.cpp \
+         ui_channel.cpp \
+         ui_audio.cpp \
+         ui_font_fixed_8x16.cpp \
+         ui_setup.cpp \
+         ui_debug.cpp \
+         ui_rds.cpp \
+         ui_lcr.cpp \
+         ui_whistle.cpp \
+         ui_jammer.cpp \
+         ui_afsksetup.cpp \
+         ui_baseband_stats_view.cpp \
+         ui_console.cpp \
+         ui_receiver.cpp \
+         ui_spectrum.cpp \
+         receiver_model.cpp \
+         transmitter_model.cpp \
+         spectrum_color_lut.cpp \
+         ais_baseband.cpp \
+         ../common/utility.cpp \
+         ../common/chibios_cpp.cpp \
+         ../common/debug.cpp \
+         ../common/gcc.cpp \
+         m4_startup.cpp \
+         cpld_max5.cpp \
+         jtag.cpp \
+         cpld_update.cpp \
+         portapack_cpld_data.cpp
+
+
+# C sources to be compiled in ARM mode regardless of the global setting.
+# NOTE: Mixing ARM and THUMB mode enables the -mthumb-interwork compiler
+#       option that results in lower performance and larger code size.
+ACSRC =
+
+# C++ sources to be compiled in ARM mode regardless of the global setting.
+# NOTE: Mixing ARM and THUMB mode enables the -mthumb-interwork compiler
+#       option that results in lower performance and larger code size.
+ACPPSRC =
+
+# C sources to be compiled in THUMB mode regardless of the global setting.
+# NOTE: Mixing ARM and THUMB mode enables the -mthumb-interwork compiler
+#       option that results in lower performance and larger code size.
+TCSRC =
+
+# C sources to be compiled in THUMB mode regardless of the global setting.
+# NOTE: Mixing ARM and THUMB mode enables the -mthumb-interwork compiler
+#       option that results in lower performance and larger code size.
+TCPPSRC =
+
+# List ASM source files here
+ASMSRC = $(PORTASM)
+
+INCDIR = ../common $(PORTINC) $(KERNINC) $(TESTINC) \
+         $(HALINC) $(PLATFORMINC) $(BOARDINC) \
+         $(FATFSINC) \
+         $(CHIBIOS)/os/various
+
+#
+# Project, sources and paths
+##############################################################################
+
+##############################################################################
+# Compiler settings
+#
+
+# TODO: Entertain using MCU=cortex-m0.small-multiply for LPC43xx M0 core.
+# However, on GCC-ARM-Embedded 4.9 2015q2, it seems to produce non-functional
+# binaries.
+MCU  = cortex-m0
+
+#TRGT = arm-elf-
+TRGT = arm-none-eabi-
+CC   = $(TRGT)gcc
+CPPC = $(TRGT)g++
+# Enable loading with g++ only if you need C++ runtime support.
+# NOTE: You can use C++ even without C++ support if you are careful. C++
+#       runtime support makes code size explode.
+#LD   = $(TRGT)gcc
+LD   = $(TRGT)g++
+CP   = $(TRGT)objcopy
+AS   = $(TRGT)gcc -x assembler-with-cpp
+OD   = $(TRGT)objdump
+SZ   = $(TRGT)size
+HEX  = $(CP) -O ihex
+BIN  = $(CP) -O binary
+
+# ARM-specific options here
+AOPT =
+
+# THUMB-specific options here
+TOPT = -mthumb -DTHUMB
+
+# Define C warning options here
+CWARN = -Wall -Wextra -Wstrict-prototypes
+
+# Define C++ warning options here
+CPPWARN = -Wall -Wextra
+
+#
+# Compiler settings
+##############################################################################
+
+##############################################################################
+# Start of default section
+#
+
+# List all default C defines here, like -D_DEBUG=1
+# TODO: Switch -DCRT0_INIT_DATA depending on load from RAM or SPIFI?
+# NOTE: _RANDOM_TCC to kill a GCC 4.9.3 error with std::max argument types
+DDEFS = -DLPC43XX -DLPC43XX_M0 -D__NEWLIB__ -DHACKRF_ONE \
+        -DTOOLCHAIN_GCC -DTOOLCHAIN_GCC_ARM -D_RANDOM_TCC=0 \
+        -DGIT_REVISION=\"$(GIT_REVISION)\"
+
+# List all default ASM defines here, like -D_DEBUG=1
+DADEFS =
+
+# List all default directories to look for include files here
+DINCDIR =
+
+# List the default directory to look for the libraries here
+DLIBDIR =
+
+# List all default libraries here
+DLIBS =
+
+#
+# End of default section
+##############################################################################
+
+##############################################################################
+# Start of user section
+#
+
+# List all user C define here, like -D_DEBUG=1
+UDEFS =
+
+# Define ASM defines here
+UADEFS =
+
+# List all user directories here
+UINCDIR =
+
+# List the user directory to look for the libraries here
+ULIBDIR =
+
+# List all user libraries here
+ULIBS =
+
+#
+# End of user defines
+##############################################################################
+
+RULESPATH = $(CHIBIOS)/os/ports/GCC/ARMCMx
+include $(RULESPATH)/rules.mk