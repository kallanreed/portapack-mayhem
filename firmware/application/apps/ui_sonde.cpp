--- conflicted
+++ resolved
@@ -123,26 +123,6 @@
 	field_vga.focus();
 }
 
-<<<<<<< HEAD
-void SondeView::on_packet(const sonde::Packet& packet) {
-
-	if (use_crc && !packet.crc_ok())	//euquiq: Reject bad packet if crc is on
-		return;
-
-	text_signature.set(packet.type_string());
-	sonde_id = packet.serial_number();	//used also as tag on the geomap
-	text_serial.set(sonde_id);
-	text_voltage.set(unit_auto_scale(packet.battery_voltage(), 2, 3) + "V");
-
-	gps_info = packet.get_GPS_data();
-	
-	geopos.set_altitude(gps_info.alt);
-	geopos.set_lat(gps_info.lat);
-	geopos.set_lon(gps_info.lon);
-	
-	if (logger && logging) {
-		logger->on_packet(packet);
-=======
 void SondeView::on_packet(const sonde::Packet &packet)
 {
 	if (!use_crc || packet.crc_ok()) //euquiq: Reject bad packet if crc is on
@@ -182,7 +162,6 @@
 
 		if (logger && logging)
 			logger->on_packet(packet);
->>>>>>> 13abb620
 	}
 }
 
