--- conflicted
+++ resolved
@@ -171,11 +171,7 @@
 }
 
 int32_t ReceiverModel::tuning_offset() {
-<<<<<<< HEAD
-	if( (baseband_configuration.mode == 4) || (baseband_configuration.mode == 10) ) {
-=======
 	if( (modulation() == Mode::SpectrumAnalysis) ) {
->>>>>>> 16a6d7ef
 		return 0;
 	} else {
 		return -(sampling_rate() / 4);
