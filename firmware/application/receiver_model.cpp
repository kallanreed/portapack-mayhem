/*
 * Copyright (C) 2014 Jared Boone, ShareBrained Technology, Inc.
 *
 * This file is part of PortaPack.
 *
 * This program is free software; you can redistribute it and/or modify
 * it under the terms of the GNU General Public License as published by
 * the Free Software Foundation; either version 2, or (at your option)
 * any later version.
 *
 * This program is distributed in the hope that it will be useful,
 * but WITHOUT ANY WARRANTY; without even the implied warranty of
 * MERCHANTABILITY or FITNESS FOR A PARTICULAR PURPOSE.  See the
 * GNU General Public License for more details.
 *
 * You should have received a copy of the GNU General Public License
 * along with this program; see the file COPYING.  If not, write to
 * the Free Software Foundation, Inc., 51 Franklin Street,
 * Boston, MA 02110-1301, USA.
 */

#include "receiver_model.hpp"

#include "portapack_shared_memory.hpp"
#include "portapack_persistent_memory.hpp"
#include "portapack.hpp"
using namespace portapack;

rf::Frequency ReceiverModel::tuning_frequency() const {
	return persistent_memory::tuned_frequency();
}

void ReceiverModel::set_tuning_frequency(rf::Frequency f) {
	persistent_memory::set_tuned_frequency(f);
	update_tuning_frequency();
}

rf::Frequency ReceiverModel::frequency_step() const {
	return frequency_step_;
}

void ReceiverModel::set_frequency_step(rf::Frequency f) {
	frequency_step_ = f;
}

int32_t ReceiverModel::reference_ppm_correction() const {
	return persistent_memory::correction_ppb() / 1000;
}

void ReceiverModel::set_reference_ppm_correction(int32_t v) {
	persistent_memory::set_correction_ppb(v * 1000);
	clock_manager.set_reference_ppb(v * 1000);
}

bool ReceiverModel::rf_amp() const {
	return rf_amp_;
}

void ReceiverModel::set_rf_amp(bool enabled) {
	rf_amp_ = enabled;
	update_rf_amp();
}

int32_t ReceiverModel::lna() const {
	return lna_gain_db_;
}

void ReceiverModel::set_lna(int32_t v_db) {
	lna_gain_db_ = v_db;
	update_lna();
}

uint32_t ReceiverModel::baseband_bandwidth() const {
	return baseband_bandwidth_;
}

void ReceiverModel::set_baseband_bandwidth(uint32_t v) {
	baseband_bandwidth_ = v;
	update_baseband_bandwidth();
}

int32_t ReceiverModel::vga() const {
	return vga_gain_db_;
}

void ReceiverModel::set_vga(int32_t v_db) {
	vga_gain_db_ = v_db;
	update_vga();
}

uint32_t ReceiverModel::sampling_rate() const {
	return baseband_configuration.sampling_rate;
}

uint32_t ReceiverModel::modulation() const {
	return baseband_configuration.mode;
}

<<<<<<< HEAD
void ReceiverModel::set_modulation(int32_t v) {
	baseband_configuration.mode = v;
	update_modulation();
}

=======
>>>>>>> 77199fb3
volume_t ReceiverModel::headphone_volume() const {
	return headphone_volume_;
}

void ReceiverModel::set_headphone_volume(volume_t v) {
	headphone_volume_ = v;
	update_headphone_volume();
}

uint32_t ReceiverModel::baseband_oversampling() const {
	// TODO: Rename decimation_factor.
	return baseband_configuration.decimation_factor;
}

void ReceiverModel::enable() {
	radio::set_direction(rf::Direction::Receive);
	update_tuning_frequency();
	update_rf_amp();
	update_lna();
	update_vga();
	update_baseband_bandwidth();
	update_baseband_configuration();
	radio::streaming_enable();

	update_headphone_volume();
}

void ReceiverModel::disable() {
	/* TODO: This is a dumb hack to stop baseband from working so hard. */
	BasebandConfigurationMessage message {
		.configuration = {
			.mode = -1,
			.sampling_rate = 0,
			.decimation_factor = 1,
		}
	};
	shared_memory.baseband_queue.push(message);

	radio::disable();
}

int32_t ReceiverModel::tuning_offset() {
	if( baseband_configuration.mode == 4 ) {
		return 0;
	} else {
		return -(sampling_rate() / 4);
	}
}

void ReceiverModel::update_tuning_frequency() {
	radio::set_tuning_frequency(persistent_memory::tuned_frequency() + tuning_offset());
}

void ReceiverModel::update_rf_amp() {
	radio::set_rf_amp(rf_amp_);
}

void ReceiverModel::update_lna() {
	radio::set_lna_gain(lna_gain_db_);
}

void ReceiverModel::update_baseband_bandwidth() {
	radio::set_baseband_filter_bandwidth(baseband_bandwidth_);
}

void ReceiverModel::update_vga() {
	radio::set_vga_gain(vga_gain_db_);
}

void ReceiverModel::set_baseband_configuration(const BasebandConfiguration config) {
	baseband_configuration = config;
	update_baseband_configuration();
}

void ReceiverModel::update_baseband_configuration() {
	radio::streaming_disable();

	clock_manager.set_sampling_frequency(sampling_rate() * baseband_oversampling());
	update_tuning_frequency();
	radio::set_baseband_decimation_by(baseband_oversampling());

	BasebandConfigurationMessage message { baseband_configuration };
	shared_memory.baseband_queue.push(message);

	radio::streaming_enable();
}

void ReceiverModel::update_headphone_volume() {
	// TODO: Manipulating audio codec here, and in ui_receiver.cpp. Good to do
	// both?

	audio_codec.set_headphone_volume(headphone_volume_);
}<|MERGE_RESOLUTION|>--- conflicted
+++ resolved
@@ -92,18 +92,12 @@
 	return baseband_configuration.sampling_rate;
 }
 
+
 uint32_t ReceiverModel::modulation() const {
 	return baseband_configuration.mode;
 }
 
-<<<<<<< HEAD
-void ReceiverModel::set_modulation(int32_t v) {
-	baseband_configuration.mode = v;
-	update_modulation();
-}
 
-=======
->>>>>>> 77199fb3
 volume_t ReceiverModel::headphone_volume() const {
 	return headphone_volume_;
 }
@@ -117,6 +111,7 @@
 	// TODO: Rename decimation_factor.
 	return baseband_configuration.decimation_factor;
 }
+
 
 void ReceiverModel::enable() {
 	radio::set_direction(rf::Direction::Receive);
