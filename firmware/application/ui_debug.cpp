--- conflicted
+++ resolved
@@ -23,11 +23,6 @@
 
 #include "ch.h"
 
-#include "ff.h"
-#include "hackrf_gpio.hpp"
-#include "portapack.hpp"
-#include "portapack_shared_memory.hpp"
-
 #include "radio.hpp"
 #include "string_format.hpp"
 
@@ -245,7 +240,6 @@
 	button_done.focus();
 }
 
-<<<<<<< HEAD
 char hexify(char in) {
 	if (in > 9) in += 7;
 	return in + 0x30;
@@ -284,13 +278,10 @@
 	button_done.focus();
 }
 
-=======
->>>>>>> 1d2dd4e1
 /* DebugMenuView *********************************************************/
 
 DebugMenuView::DebugMenuView(NavigationView& nav) {
 	add_items<8>({ {
-<<<<<<< HEAD
 		{ "Memory", ui::Color::white(),      [&nav](){ nav.push<DebugMemoryView>(); } },
 		{ "Radio State", ui::Color::white(), [&nav](){ nav.push<NotImplementedView>(); } },
 		{ "SD Card", ui::Color::white(),     [&nav](){ nav.push<NotImplementedView>(); } },
@@ -311,28 +302,6 @@
 			[](const size_t register_number) { return portapack::audio_codec.read(register_number); }
 		); } },
 		{ "Temperature", ui::Color::white(), [&nav](){ nav.push<TemperatureView>(); } },
-=======
-		{ "Memory",      [&nav](){ nav.push<DebugMemoryView>(); } },
-		{ "Radio State", [&nav](){ nav.push<NotImplementedView>(); } },
-		{ "SD Card",     [&nav](){ nav.push<NotImplementedView>(); } },
-		{ "RFFC5072",    [&nav](){ nav.push<RegistersView>(
-			"RFFC5072", RegistersWidgetConfig { 31, 2, 4, 4 },
-			[](const size_t register_number) { return radio::first_if.read(register_number); }
-		); } },
-		{ "MAX2837",     [&nav](){ nav.push<RegistersView>(
-			"MAX2837", RegistersWidgetConfig { 32, 2, 3, 4 },
-			[](const size_t register_number) { return radio::second_if.read(register_number); }
-		); } },
-		{ "Si5351C",     [&nav](){ nav.push<RegistersView>(
-			"Si5351C", RegistersWidgetConfig { 96, 2, 2, 8 },
-			[](const size_t register_number) { return portapack::clock_generator.read_register(register_number); }
-		); } },
-		{ "WM8731",      [&nav](){ nav.push<RegistersView>(
-			"WM8731", RegistersWidgetConfig { wolfson::wm8731::reg_count, 1, 3, 4 },
-			[](const size_t register_number) { return portapack::audio_codec.read(register_number); }
-		); } },
-		{ "Temperature", [&nav](){ nav.push<TemperatureView>(); } },
->>>>>>> 1d2dd4e1
 	} });
 	on_left = [&nav](){ nav.pop(); };
 }
